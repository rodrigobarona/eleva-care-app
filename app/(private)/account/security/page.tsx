'use client';

import { Button } from '@/components/atoms/button';
import { Input } from '@/components/atoms/input';
import { Popover, PopoverContent, PopoverTrigger } from '@/components/atoms/popover';
import { Separator } from '@/components/atoms/separator';
import {
  Tooltip,
  TooltipContent,
  TooltipProvider,
  TooltipTrigger,
} from '@/components/atoms/tooltip';
import {
  AlertDialog,
  AlertDialogAction,
  AlertDialogCancel,
  AlertDialogContent,
  AlertDialogDescription,
  AlertDialogFooter,
  AlertDialogHeader,
  AlertDialogTitle,
} from '@/components/molecules/alert-dialog';
import {
  Dialog,
  DialogContent,
  DialogDescription,
  DialogHeader,
  DialogTitle,
  DialogTrigger,
} from '@/components/molecules/dialog';
import {
  checkExpertSetupStatus,
  handleGoogleAccountConnection,
} from '@/server/actions/expert-setup';
import { useSession, useUser } from '@clerk/nextjs';
import type { SessionWithActivitiesResource } from '@clerk/types';
import { Copy, Info, Laptop, Mail, Smartphone } from 'lucide-react';
import { useRouter } from 'next/navigation';
import React, { useCallback, useState } from 'react';
import { toast } from 'sonner';

// Clerk Core 2 (v6) - Using proper component-based OAuth handling
// No need for global Clerk object declarations

// Add this helper function at the top level of your file
const formatLastSeen = (date: Date) => {
  const now = new Date();
  const yesterday = new Date(now);
  yesterday.setDate(yesterday.getDate() - 1);

  const isToday = date.toDateString() === now.toDateString();
  const isYesterday = date.toDateString() === yesterday.toDateString();

  const timeString = date.toLocaleTimeString('en-US', {
    hour: 'numeric',
    minute: '2-digit',
    hour12: true,
  });

  if (isToday) {
    return `Today at ${timeString}`;
  }

  if (isYesterday) {
    return `Yesterday at ${timeString}`;
  }

  return `${date.toLocaleDateString()} at ${timeString}`;
};

<<<<<<< HEAD
// Expert role constants for type safety and maintainability
const EXPERT_ROLES = ['community_expert', 'top_expert'] as const;
type ExpertRole = (typeof EXPERT_ROLES)[number];

// Type-safe helper function to extract user roles
const getUserRoles = (
  user: { publicMetadata?: { role?: unknown } } | null | undefined,
): string[] => {
  if (!user?.publicMetadata?.role) return [];

  const role = user.publicMetadata.role;

  // Handle array of roles
  if (Array.isArray(role)) {
    return role.filter((r): r is string => typeof r === 'string');
  }

  // Handle single role
  if (typeof role === 'string') {
    return [role];
  }

  return [];
};

// Type-safe helper function to check if user has expert role
const checkExpertRole = (
  user: { publicMetadata?: { role?: unknown } } | null | undefined,
): boolean => {
  const userRoles = getUserRoles(user);
  return userRoles.some((role): role is ExpertRole => EXPERT_ROLES.includes(role as ExpertRole));
};
=======


/**
 * Renders the Security Settings page, allowing users to manage passwords, connected devices, Google account integrations, user ID, and account deletion.
 *
 * This component provides interfaces for changing or setting a password, viewing and managing active device sessions, connecting or disconnecting Google accounts, copying the user ID, and permanently deleting the account. It integrates with Clerk for authentication and session management, and displays real-time feedback for all actions.
 */
>>>>>>> 8978d300

// Helper function to calculate days since password update
const getDaysSincePasswordUpdate = (lastUpdated: string): string => {
  const updateDate = new Date(lastUpdated);
  const now = new Date();
  const diffTime = Math.abs(now.getTime() - updateDate.getTime());
  const diffDays = Math.floor(diffTime / (1000 * 60 * 60 * 24));

  if (diffDays === 0) return 'today';
  if (diffDays === 1) return '1 day ago';
  return `${diffDays} days ago`;
};

export default function SecurityPage() {
  const router = useRouter();
  const { isLoaded: isUserLoaded, user } = useUser();
  const { session } = useSession();
  const [isLoading, setIsLoading] = useState(false);
  const [showPasswordForm, setShowPasswordForm] = useState(false);
  const [showChangePasswordForm, setShowChangePasswordForm] = useState(false);
  const [password, setPassword] = useState('');
  const [currentPassword, setCurrentPassword] = useState('');
  const [sessions, setSessions] = useState<SessionWithActivitiesResource[]>([]);
  const [currentSession, setCurrentSession] = useState<SessionWithActivitiesResource | null>(null);
  const [isDialogOpen, setIsDialogOpen] = useState(false);
  const [canDelete, setCanDelete] = useState(false);
  const [isSettingPassword, setIsSettingPassword] = useState(false);
  const [isConnectingAccount, setIsConnectingAccount] = useState(false);
  const [showPassword, setShowPassword] = useState(false);
  const [showCurrentPassword, setShowCurrentPassword] = useState(false);
  const [passwordStrength, setPasswordStrength] = useState(0);
  const [showDisconnectDialog, setShowDisconnectDialog] = useState(false);
  const [accountToDisconnect, setAccountToDisconnect] = useState<{
    id: string;
    email: string;
  } | null>(null);

  const loadSessions = useCallback(async () => {
    if (!user || !isUserLoaded) return;
    try {
      const sessions = await user.getSessions();
      setSessions(sessions);
      setCurrentSession(sessions.find((s) => s.id === session?.id) || null);
    } catch (error: unknown) {
      toast.error(
        `Failed to load sessions: ${error instanceof Error ? error.message : 'Unknown error'}`,
      );
    }
  }, [user, session, isUserLoaded]);

  React.useEffect(() => {
    loadSessions();
  }, [loadSessions]);

  // Detect OAuth success and show success message
  React.useEffect(() => {
    // Check if user just returned from OAuth callback
    const urlParams = new URLSearchParams(window.location.search);
    const fromOAuth = sessionStorage.getItem('oauth_return_url');

    if (fromOAuth === '/account/security' || urlParams.get('oauth_success') === 'true') {
      // Clear the OAuth return URL
      sessionStorage.removeItem('oauth_return_url');

      // Update the user metadata to mark Google account as connected
      const updateGoogleAccountStatus = async () => {
        try {
          console.log('🔍 Starting Google account status update for expert...');

          // Check current user role first using type-safe helper
          const userRoles = getUserRoles(user);
          const isExpert = checkExpertRole(user);

          console.log('🔍 User roles:', userRoles, 'Is expert:', isExpert);

          if (!isExpert) {
            console.log('ℹ️ User is not an expert, skipping expert setup metadata update');
            return;
          }

          const result = await handleGoogleAccountConnection();
          console.log('🔍 handleGoogleAccountConnection result:', result);

          if (result.success) {
            console.log('✅ Google account connection status updated in expert metadata');
            // The UI will automatically update when user.unsafeMetadata changes
            // No need for page reload in React
          } else {
            console.error('❌ Failed to update Google account connection status:', result.error);
          }
        } catch (error) {
          console.error('❌ Error updating Google account connection status:', error);
        }
      };

      // Update metadata first, then show success message
      updateGoogleAccountStatus().finally(() => {
        // Show success message after a short delay to ensure UI is ready
        setTimeout(() => {
          toast.success('Google account connected successfully!', {
            duration: 4000,
          });
        }, 1000);
      });

      // Clean URL if it has oauth_success parameter
      if (urlParams.get('oauth_success')) {
        const newUrl = window.location.pathname;
        window.history.replaceState({}, document.title, newUrl);
      }
    }
  }, [user?.publicMetadata?.role]);

  // Calculate password strength whenever password changes
  React.useEffect(() => {
    // Password strength calculation based on criteria
    const calculateStrength = (password: string): number => {
      if (!password) return 0;

      let score = 0;

      // Length check (8 characters minimum required by Clerk)
      if (password.length >= 8) score += 20;
      if (password.length >= 12) score += 10;

      // Character variety checks
      if (/[A-Z]/.test(password)) score += 20; // Has uppercase
      if (/[a-z]/.test(password)) score += 20; // Has lowercase
      if (/[0-9]/.test(password)) score += 20; // Has number
      if (/[^A-Za-z0-9]/.test(password)) score += 20; // Has special char

      // Adjust final score to be between 0-100
      return Math.min(100, score);
    };

    setPasswordStrength(calculateStrength(password));
  }, [password]);

  // Get strength label and color based on score
  const getStrengthDetails = () => {
    if (passwordStrength < 20) return { label: 'Very Weak', color: 'bg-red-500' };
    if (passwordStrength < 40) return { label: 'Weak', color: 'bg-orange-500' };
    if (passwordStrength < 60) return { label: 'Medium', color: 'bg-yellow-500' };
    if (passwordStrength < 80) return { label: 'Strong', color: 'bg-lime-500' };
    return { label: 'Very Strong', color: 'bg-green-500' };
  };

  const { label: strengthLabel, color: strengthColor } = getStrengthDetails();

  const devices = sessions
    .filter((session, index, self) => self.findIndex((s) => s.id === session.id) === index)
    .map((session) => {
      // Extract location details if available
      let location = '';

      // Safely access location data from Clerk session
      if (session.latestActivity) {
        const city = session.latestActivity.city || '';
        const country = session.latestActivity.country || '';
        location = city && country ? `${city}, ${country}` : city || country || 'Location unknown';
      } else {
        location = 'Location unknown';
      }

      return {
        id: session.id,
        sessionId: session.id,
        name: `${session.latestActivity?.browserName || 'Unknown'} ${session.latestActivity?.deviceType || ''}`,
        type: session.latestActivity?.isMobile ? 'mobile' : 'desktop',
        lastSeen: formatLastSeen(new Date(session.lastActiveAt)),
        isCurrent: session.id === currentSession?.id,
        location,
        ip: session.latestActivity?.ipAddress || 'Unknown IP',
      };
    });

  const handleInitiatePasswordSet = () => {
    setShowPasswordForm(true);
    setShowChangePasswordForm(false);
  };

  const handleInitiatePasswordChange = () => {
    setShowChangePasswordForm(true);
    setShowPasswordForm(false);
  };

  const handleSetPassword = async (e: React.FormEvent) => {
    e.preventDefault();

    if (!password) {
      toast.error('Please enter a new password');
      return;
    }

    try {
      setIsSettingPassword(true);

      await user?.updatePassword({
        newPassword: password,
      });

      // Update the password last updated timestamp in metadata
      await user?.update({
        unsafeMetadata: {
          ...user.unsafeMetadata,
          passwordLastUpdated: new Date().toISOString(),
        },
      });

      toast.success('Password set successfully');
      setPassword('');
      setShowPasswordForm(false);
    } catch (error: unknown) {
      console.error('Error setting password:', error);
      toast.error(
        `Failed to set password: ${error instanceof Error ? error.message : 'Unknown error'}`,
      );
    } finally {
      setIsSettingPassword(false);
    }
  };

  const handleChangePassword = async (e: React.FormEvent) => {
    e.preventDefault();

    if (!currentPassword || !password) {
      toast.error('Please enter both current and new passwords');
      return;
    }

    try {
      setIsSettingPassword(true);

      await user?.updatePassword({
        currentPassword: currentPassword,
        newPassword: password,
        signOutOfOtherSessions: true,
      });

      // Update the password last updated timestamp in metadata
      await user?.update({
        unsafeMetadata: {
          ...user.unsafeMetadata,
          passwordLastUpdated: new Date().toISOString(),
        },
      });

      toast.success('Password updated successfully');
      setCurrentPassword('');
      setPassword('');
      setShowChangePasswordForm(false);

      await loadSessions();
    } catch (error: unknown) {
      console.error('Error changing password:', error);
      toast.error(
        `Failed to change password: ${error instanceof Error ? error.message : 'Unknown error'}`,
      );
    } finally {
      setIsSettingPassword(false);
    }
  };

  const connectedAccounts =
    user?.externalAccounts?.filter((account) => account.provider.includes('google')) || [];

  const copyUserId = () => {
    navigator.clipboard.writeText(user?.id || '');
    toast.success('User ID copied to clipboard');
  };

  const handleDeleteAccount = async () => {
    setIsLoading(true);
    try {
      await user?.delete();
      toast.success('Account deleted successfully');
      setIsDialogOpen(false);
      router.push('/sign-in');
    } catch (error: unknown) {
      toast.error(
        `Failed to delete account: ${error instanceof Error ? error.message : 'Unknown error'}`,
      );
    } finally {
      setIsLoading(false);
    }
  };

  const handleInitiateDisconnect = (accountId: string, email: string) => {
    setAccountToDisconnect({ id: accountId, email });
    setShowDisconnectDialog(true);
  };

  const handleConfirmDisconnect = async () => {
    if (!accountToDisconnect) return;

    try {
      setIsLoading(true);
      setShowDisconnectDialog(false);

      const account = user?.externalAccounts.find((acc) => acc.id === accountToDisconnect.id);
      const googleEmail = account?.emailAddress;

      // Disconnect the account using the destroy() method
      const accountToDestroy = user?.externalAccounts.find(
        (acc) => acc.id === accountToDisconnect.id,
      );
      if (accountToDestroy) {
        await accountToDestroy.destroy();
      }

      // Find and remove the email if it's not the primary email
      if (googleEmail && user?.primaryEmailAddress?.emailAddress !== googleEmail) {
        const emailToRemove = user?.emailAddresses.find(
          (email) => email.emailAddress === googleEmail,
        );
        if (emailToRemove) {
          await emailToRemove.destroy();
        }
      }

      // Directly update the metadata for expert setup
      if (user?.unsafeMetadata?.expertSetup) {
        const expertSetup = { ...(user.unsafeMetadata.expertSetup as Record<string, boolean>) };
        expertSetup.google_account = false;

        await user.update({
          unsafeMetadata: {
            ...user.unsafeMetadata,
            expertSetup,
          },
        });
      }

      // Update expert setup status from server
      await checkExpertSetupStatus();

      // Dispatch the disconnection event
      window.dispatchEvent(
        new CustomEvent('google-account-disconnected', {
          detail: {
            timestamp: new Date().toISOString(),
            accountId: accountToDisconnect.id,
            email: googleEmail,
          },
        }),
      );

      toast.success(
        `Successfully disconnected Google account${googleEmail ? ` (${googleEmail})` : ''}`,
      );
    } catch (error) {
      console.error('Error disconnecting account:', error);
      toast.error('Failed to disconnect account. Please try again.');
    } finally {
      setIsLoading(false);
    }
  };

  const handleConnectAccount = async () => {
    try {
      setIsConnectingAccount(true);

      if (!user) {
        throw new Error('User not found');
      }

      // Check if user already has a Google account connected
      const existingGoogleAccounts = user.externalAccounts.filter(
        (account) => account.provider === 'google',
      );

      if (existingGoogleAccounts.length > 0) {
        // Let the user know they already have a Google account and ask if they want to add another
        toast.info(
          'You already have a Google account connected. You can continue to add another account or cancel.',
          {
            duration: 5000,
            action: {
              label: 'Cancel',
              onClick: () => {
                setIsConnectingAccount(false);
                return;
              },
            },
          },
        );
        // Continue after a short delay if they don't cancel
        await new Promise((resolve) => setTimeout(resolve, 1500));
      }

      // Store if user is an expert in session storage to use in callback
      const isExpert =
        user.publicMetadata?.role &&
        (Array.isArray(user.publicMetadata.role)
          ? user.publicMetadata.role.some((role) =>
              ['community_expert', 'top_expert'].includes(String(role)),
            )
          : ['community_expert', 'top_expert'].includes(String(user.publicMetadata.role)));

      if (isExpert) {
        sessionStorage.setItem('is_expert_oauth_flow', 'true');
      }

      // Store the return URL to handle proper redirection
      sessionStorage.setItem('oauth_return_url', '/account/security');

      // Redirect directly to security page with success parameter - no separate callback needed
      const callbackUrl = `${window.location.origin}/account/security?oauth_success=true`;

      // Debug logging
      console.log('🔧 OAuth Debug Info:', {
        callbackUrl,
        baseUrl: window.location.origin,
        environment: process.env.NODE_ENV,
      });

      // Show loading toast
      toast.loading('Connecting to Google...', { id: 'google-connect' });

      try {
        // Use the correct Clerk Core 2 method to create external account
        const externalAccount = await user.createExternalAccount({
          strategy: 'oauth_google',
          redirectUrl: callbackUrl, // Core 2 uses 'redirectUrl' (camelCase)
        });

        console.log('✅ External account creation response:', {
          hasVerification: !!externalAccount?.verification,
          hasRedirectURL: !!externalAccount?.verification?.externalVerificationRedirectURL,
          redirectURL: externalAccount?.verification?.externalVerificationRedirectURL?.toString(),
        });

        if (externalAccount?.verification?.externalVerificationRedirectURL) {
          // Dismiss loading toast
          toast.dismiss('google-connect');

          // Navigate to the OAuth URL - Core 2 handles this automatically
          window.location.href =
            externalAccount.verification.externalVerificationRedirectURL.toString();
        } else {
          throw new Error('No verification URL provided by Clerk');
        }
      } catch (createAccountError) {
        console.error('❌ Error creating external account:', createAccountError);
        throw createAccountError;
      }
    } catch (error) {
      console.error('❌ Error connecting account:', error);

      // Provide more specific error messages
      let errorMessage = 'Failed to connect account';
      if (error instanceof Error) {
        if (error.message.includes('redirect')) {
          errorMessage =
            'OAuth redirect URL mismatch. Please check your Clerk Dashboard configuration.';
        } else if (error.message.includes('verification')) {
          errorMessage = 'OAuth verification failed. Please try again.';
        } else if (error.message.includes('already_connected')) {
          errorMessage = 'This Google account is already connected to another user.';
        } else {
          errorMessage = `Connection failed: ${error.message}`;
        }
      }

      toast.error(errorMessage, { id: 'google-connect' });
      setIsConnectingAccount(false);
    }
  };

  return (
    <div className="space-y-8">
      <div>
        <h1 className="font-regular font-serif text-3xl tracking-tight text-eleva-primary">
          Security Settings
        </h1>
        <p className="mt-2 text-sm leading-6 text-eleva-neutral-900/70">
          Manage your password, connected accounts, and security preferences for your account.
        </p>
      </div>

      {/* Password Section */}
      <div className="grid grid-cols-1 gap-x-10 gap-y-8 lg:grid-cols-3">
        <div className="space-y-1">
          <h3 className="font-regular font-serif text-xl tracking-tight text-eleva-primary">
            Password
          </h3>
          <p className="text-sm leading-6 text-eleva-neutral-900/70">
            Change your password or reset it if you&apos;ve forgotten it.
          </p>
        </div>

        <div className="lg:col-span-2">
          {user?.passwordEnabled ? (
            <div>
              {!showChangePasswordForm ? (
                <div className="rounded-lg border border-eleva-neutral-200 p-6">
                  <div className="flex items-start justify-between">
                    <div className="flex items-start space-x-4">
                      <div className="rounded-full bg-green-100 p-2">
                        <svg
                          className="h-5 w-5 text-green-600"
                          fill="none"
                          viewBox="0 0 24 24"
                          strokeWidth={2}
                          stroke="currentColor"
                        >
                          <path
                            strokeLinecap="round"
                            strokeLinejoin="round"
                            d="M9 12.75L11.25 15 15 9.75M21 12a9 9 0 11-18 0 9 9 0 0118 0z"
                          />
                        </svg>
                      </div>
                      <div className="flex-1">
                        <h4 className="text-base font-medium text-eleva-primary">
                          Password is Active
                        </h4>
                        <div className="mt-1 flex flex-col gap-2 sm:flex-row sm:items-center">
                          <p className="text-sm text-eleva-neutral-900/70">
                            Your account is secured with a password.
                            {user?.passwordEnabled &&
                            user?.unsafeMetadata?.passwordLastUpdated &&
                            typeof user.unsafeMetadata.passwordLastUpdated === 'string' ? (
                              <span className="ml-1">
                                Last updated{' '}
                                {getDaysSincePasswordUpdate(
                                  user.unsafeMetadata.passwordLastUpdated,
                                )}
                                .
                              </span>
                            ) : null}
                          </p>
                          <TooltipProvider>
                            <Tooltip>
                              <TooltipTrigger asChild>
                                <Info className="h-4 w-4 flex-shrink-0 cursor-help text-eleva-neutral-900/50 hover:text-eleva-primary" />
                              </TooltipTrigger>
                              <TooltipContent
                                side="bottom"
                                sideOffset={5}
                                className="max-w-xs sm:max-w-sm"
                                avoidCollisions={true}
                              >
                                <p className="text-xs">
                                  We recommend changing your password every 90 days and using a
                                  unique password that you don&apos;t use elsewhere.
                                </p>
                              </TooltipContent>
                            </Tooltip>
                          </TooltipProvider>
                        </div>
                        <div className="mt-3 flex flex-wrap gap-2 text-xs text-eleva-neutral-900/60">
                          <span className="inline-flex items-center rounded-full bg-blue-50 px-2 py-1 text-blue-700">
                            <svg className="mr-1 h-3 w-3" fill="currentColor" viewBox="0 0 20 20">
                              <path
                                fillRule="evenodd"
                                d="M5 9V7a5 5 0 0110 0v2a2 2 0 012 2v5a2 2 0 01-2 2H5a2 2 0 01-2-2v-5a2 2 0 012-2zm8-2v2H7V7a3 3 0 016 0z"
                                clipRule="evenodd"
                              />
                            </svg>
                            Encrypted
                          </span>
                          <span className="inline-flex items-center rounded-full bg-green-50 px-2 py-1 text-green-700">
                            <svg className="mr-1 h-3 w-3" fill="currentColor" viewBox="0 0 20 20">
                              <path
                                fillRule="evenodd"
                                d="M16.707 5.293a1 1 0 010 1.414l-8 8a1 1 0 01-1.414 0l-4-4a1 1 0 011.414-1.414L8 12.586l7.293-7.293a1 1 0 011.414 0z"
                                clipRule="evenodd"
                              />
                            </svg>
                            Secure
                          </span>
                          <span className="inline-flex items-center rounded-full bg-gray-50 px-2 py-1 text-gray-700">
                            <svg className="mr-1 h-3 w-3" fill="currentColor" viewBox="0 0 20 20">
                              <path
                                fillRule="evenodd"
                                d="M10 18a8 8 0 100-16 8 8 0 000 16zm3.707-9.293a1 1 0 00-1.414-1.414L9 10.586 7.707 9.293a1 1 0 00-1.414 1.414l2 2a1 1 0 001.414 0l4-4z"
                                clipRule="evenodd"
                              />
                            </svg>
                            meets requirements
                          </span>
                        </div>
                      </div>
                    </div>
                    <Button
                      onClick={handleInitiatePasswordChange}
                      disabled={isSettingPassword}
                      variant="outline"
                      className="ml-4"
                    >
                      {isSettingPassword ? 'Processing...' : 'Change Password'}
                    </Button>
                  </div>
                </div>
              ) : (
                <form onSubmit={handleChangePassword} className="space-y-4">
                  <div>
                    <label htmlFor="current-password" className="mb-1 block text-sm font-medium">
                      Current Password
                    </label>
                    <div className="relative">
                      <Input
                        id="current-password"
                        type={showCurrentPassword ? 'text' : 'password'}
                        value={currentPassword}
                        onChange={(e) => setCurrentPassword(e.target.value)}
                        className="w-full pr-10"
                        placeholder="Enter your current password"
                        minLength={8}
                      />
                      <button
                        type="button"
                        onClick={() => setShowCurrentPassword(!showCurrentPassword)}
                        className="absolute right-3 top-1/2 -translate-y-1/2 text-gray-500"
                        tabIndex={-1}
                      >
                        {showCurrentPassword ? (
                          <svg
                            xmlns="http://www.w3.org/2000/svg"
                            fill="none"
                            viewBox="0 0 24 24"
                            strokeWidth={1.5}
                            stroke="currentColor"
                            className="h-5 w-5"
                            aria-hidden="true"
                          >
                            <title>Hide password</title>
                            <path
                              strokeLinecap="round"
                              strokeLinejoin="round"
                              d="M3.98 8.223A10.477 10.477 0 0 0 1.934 12C3.226 16.338 7.244 19.5 12 19.5c.993 0 1.953-.138 2.863-.395M6.228 6.228A10.451 10.451 0 0 1 12 4.5c4.756 0 8.773 3.162 10.065 7.498a10.522 10.522 0 0 1-4.293 5.774M6.228 6.228 3 3m3.228 3.228 3.65 3.65m7.894 7.894L21 21m-3.228-3.228-3.65-3.65m0 0a3 3 0 1 0-4.243-4.243m4.242 4.242L9.88 9.88"
                            />
                          </svg>
                        ) : (
                          <svg
                            xmlns="http://www.w3.org/2000/svg"
                            fill="none"
                            viewBox="0 0 24 24"
                            strokeWidth={1.5}
                            stroke="currentColor"
                            className="h-5 w-5"
                            aria-hidden="true"
                          >
                            <title>Show password</title>
                            <path
                              strokeLinecap="round"
                              strokeLinejoin="round"
                              d="M2.036 12.322a1.012 1.012 0 0 1 0-.639C3.423 7.51 7.36 4.5 12 4.5c4.638 0 8.573 3.007 9.963 7.178.07.207.07.431 0 .639C20.577 16.49 16.64 19.5 12 19.5c-4.638 0-8.573-3.007-9.963-7.178Z"
                            />
                            <path
                              strokeLinecap="round"
                              strokeLinejoin="round"
                              d="M15 12a3 3 0 1 1-6 0 3 3 0 0 1 6 0Z"
                            />
                          </svg>
                        )}
                      </button>
                    </div>
                  </div>
                  <div>
                    <label htmlFor="new-password" className="mb-1 block text-sm font-medium">
                      New Password
                    </label>
                    <div className="relative">
                      <Input
                        id="new-password"
                        type={showPassword ? 'text' : 'password'}
                        value={password}
                        onChange={(e) => setPassword(e.target.value)}
                        className="w-full pr-10"
                        placeholder="Enter your new password"
                        minLength={8}
                      />
                      <button
                        type="button"
                        onClick={() => setShowPassword(!showPassword)}
                        className="absolute right-3 top-1/2 -translate-y-1/2 text-gray-500"
                        tabIndex={-1}
                      >
                        {showPassword ? (
                          <svg
                            xmlns="http://www.w3.org/2000/svg"
                            fill="none"
                            viewBox="0 0 24 24"
                            strokeWidth={1.5}
                            stroke="currentColor"
                            className="h-5 w-5"
                            aria-hidden="true"
                          >
                            <title>Hide password</title>
                            <path
                              strokeLinecap="round"
                              strokeLinejoin="round"
                              d="M3.98 8.223A10.477 10.477 0 0 0 1.934 12C3.226 16.338 7.244 19.5 12 19.5c.993 0 1.953-.138 2.863-.395M6.228 6.228A10.451 10.451 0 0 1 12 4.5c4.756 0 8.773 3.162 10.065 7.498a10.522 10.522 0 0 1-4.293 5.774M6.228 6.228 3 3m3.228 3.228 3.65 3.65m7.894 7.894L21 21m-3.228-3.228-3.65-3.65m0 0a3 3 0 1 0-4.243-4.243m4.242 4.242L9.88 9.88"
                            />
                          </svg>
                        ) : (
                          <svg
                            xmlns="http://www.w3.org/2000/svg"
                            fill="none"
                            viewBox="0 0 24 24"
                            strokeWidth={1.5}
                            stroke="currentColor"
                            className="h-5 w-5"
                            aria-hidden="true"
                          >
                            <title>Show password</title>
                            <path
                              strokeLinecap="round"
                              strokeLinejoin="round"
                              d="M2.036 12.322a1.012 1.012 0 0 1 0-.639C3.423 7.51 7.36 4.5 12 4.5c4.638 0 8.573 3.007 9.963 7.178.07.207.07.431 0 .639C20.577 16.49 16.64 19.5 12 19.5c-4.638 0-8.573-3.007-9.963-7.178Z"
                            />
                            <path
                              strokeLinecap="round"
                              strokeLinejoin="round"
                              d="M15 12a3 3 0 1 1-6 0 3 3 0 0 1 6 0Z"
                            />
                          </svg>
                        )}
                      </button>
                    </div>
                    {password && (
                      <div className="mt-2 space-y-1">
                        <div className="flex items-center justify-between">
                          <span className="text-xs font-medium">
                            Password Strength: {strengthLabel}
                          </span>
                        </div>
                        <div className="h-1.5 w-full rounded-full bg-gray-200">
                          <div
                            className={`h-1.5 rounded-full ${strengthColor} transition-all duration-300`}
                            style={{ width: `${passwordStrength}%` }}
                          />
                        </div>
                      </div>
                    )}
                    <p className="mt-1 text-xs text-muted-foreground">
                      Password must be at least 8 characters and strong enough to meet security
                      requirements.
                    </p>
                  </div>
                  <div className="flex items-center gap-2">
                    <Button type="submit" disabled={isSettingPassword}>
                      {isSettingPassword ? 'Updating Password...' : 'Update Password'}
                    </Button>
                    <Button
                      type="button"
                      variant="outline"
                      onClick={() => setShowChangePasswordForm(false)}
                      disabled={isSettingPassword}
                    >
                      Cancel
                    </Button>
                  </div>
                </form>
              )}
            </div>
          ) : (
            <div>
              {!showPasswordForm ? (
                <Button onClick={handleInitiatePasswordSet} disabled={isSettingPassword}>
                  {isSettingPassword ? 'Processing...' : 'Set Password'}
                </Button>
              ) : (
                <form onSubmit={handleSetPassword} className="space-y-4">
                  <div>
                    <label htmlFor="new-password" className="mb-1 block text-sm font-medium">
                      New Password
                    </label>
                    <div className="relative">
                      <Input
                        id="new-password"
                        type={showPassword ? 'text' : 'password'}
                        value={password}
                        onChange={(e) => setPassword(e.target.value)}
                        className="w-full pr-10"
                        placeholder="Enter a new password"
                        minLength={8}
                      />
                      <button
                        type="button"
                        onClick={() => setShowPassword(!showPassword)}
                        className="absolute right-3 top-1/2 -translate-y-1/2 text-gray-500"
                        tabIndex={-1}
                      >
                        {showPassword ? (
                          <svg
                            xmlns="http://www.w3.org/2000/svg"
                            fill="none"
                            viewBox="0 0 24 24"
                            strokeWidth={1.5}
                            stroke="currentColor"
                            className="h-5 w-5"
                            aria-hidden="true"
                          >
                            <title>Hide password</title>
                            <path
                              strokeLinecap="round"
                              strokeLinejoin="round"
                              d="M3.98 8.223A10.477 10.477 0 0 0 1.934 12C3.226 16.338 7.244 19.5 12 19.5c.993 0 1.953-.138 2.863-.395M6.228 6.228A10.451 10.451 0 0 1 12 4.5c4.756 0 8.773 3.162 10.065 7.498a10.522 10.522 0 0 1-4.293 5.774M6.228 6.228 3 3m3.228 3.228 3.65 3.65m7.894 7.894L21 21m-3.228-3.228-3.65-3.65m0 0a3 3 0 1 0-4.243-4.243m4.242 4.242L9.88 9.88"
                            />
                          </svg>
                        ) : (
                          <svg
                            xmlns="http://www.w3.org/2000/svg"
                            fill="none"
                            viewBox="0 0 24 24"
                            strokeWidth={1.5}
                            stroke="currentColor"
                            className="h-5 w-5"
                            aria-hidden="true"
                          >
                            <title>Show password</title>
                            <path
                              strokeLinecap="round"
                              strokeLinejoin="round"
                              d="M2.036 12.322a1.012 1.012 0 0 1 0-.639C3.423 7.51 7.36 4.5 12 4.5c4.638 0 8.573 3.007 9.963 7.178.07.207.07.431 0 .639C20.577 16.49 16.64 19.5 12 19.5c-4.638 0-8.573-3.007-9.963-7.178Z"
                            />
                            <path
                              strokeLinecap="round"
                              strokeLinejoin="round"
                              d="M15 12a3 3 0 1 1-6 0 3 3 0 0 1 6 0Z"
                            />
                          </svg>
                        )}
                      </button>
                    </div>
                    {password && (
                      <div className="mt-2 space-y-1">
                        <div className="flex items-center justify-between">
                          <span className="text-xs font-medium">
                            Password Strength: {strengthLabel}
                          </span>
                        </div>
                        <div className="h-1.5 w-full rounded-full bg-gray-200">
                          <div
                            className={`h-1.5 rounded-full ${strengthColor} transition-all duration-300`}
                            style={{ width: `${passwordStrength}%` }}
                          />
                        </div>
                      </div>
                    )}
                    <p className="mt-1 text-xs text-muted-foreground">
                      Password must be at least 8 characters and strong enough to meet security
                      requirements.
                    </p>
                  </div>
                  <div className="flex items-center gap-2">
                    <Button type="submit" disabled={isSettingPassword}>
                      {isSettingPassword ? 'Setting Password...' : 'Set Password'}
                    </Button>
                    <Button
                      type="button"
                      variant="outline"
                      onClick={() => setShowPasswordForm(false)}
                      disabled={isSettingPassword}
                    >
                      Cancel
                    </Button>
                  </div>
                </form>
              )}
            </div>
          )}
        </div>
      </div>

      <Separator className="bg-eleva-neutral-200" />

      {/* Connected Devices Section */}
      <div className="grid grid-cols-1 gap-x-10 gap-y-8 lg:grid-cols-3">
        <div className="space-y-1">
          <h3 className="font-regular font-serif text-xl tracking-tight text-eleva-primary">
            Connected Devices
          </h3>
          <p className="text-sm leading-6 text-eleva-neutral-900/70">
            Devices that are currently signed in to your account.
          </p>
        </div>

        <div className="lg:col-span-2">
          <div className="space-y-4">
            {devices.map((device) => (
              <div
                key={device.id}
                className="flex items-center justify-between rounded-lg border p-4 transition-colors hover:bg-muted/50"
              >
                <div className="flex items-center gap-4">
                  {device.type === 'desktop' ? (
                    <Laptop className="h-5 w-5 text-muted-foreground" />
                  ) : (
                    <Smartphone className="h-5 w-5 text-muted-foreground" />
                  )}
                  <div className="space-y-1">
                    <div className="text-sm font-medium">{device.name}</div>
                    <div className="text-sm text-muted-foreground">
                      {device.lastSeen}
                      {device.isCurrent && ' (Current device)'}
                    </div>
                    <div className="text-sm text-muted-foreground">
                      <Popover>
                        <PopoverTrigger className="underline decoration-dotted">
                          {device.location}
                        </PopoverTrigger>
                        <PopoverContent className="w-auto">
                          <p className="text-sm">IP Address: {device.ip}</p>
                        </PopoverContent>
                      </Popover>
                    </div>
                  </div>
                </div>
              </div>
            ))}
          </div>
        </div>
      </div>

      <Separator className="bg-eleva-neutral-200" />

      {/* Connected Accounts Section */}
      <div className="grid grid-cols-1 gap-x-10 gap-y-8 lg:grid-cols-3">
        <div className="space-y-1">
          <h3 className="font-regular font-serif text-xl tracking-tight text-eleva-primary">
            Connected Accounts
          </h3>
          <p className="text-sm leading-6 text-eleva-neutral-900/70">
            Manage your connected social accounts and login methods.
          </p>
        </div>

        <div className="lg:col-span-2">
          <div className="space-y-4">
            {connectedAccounts.length === 0 ? (
              <div className="flex flex-col items-start gap-4">
                <p className="text-sm text-muted-foreground">No connected accounts found.</p>
                <Button
                  variant="outline"
                  onClick={() => handleConnectAccount()}
                  disabled={isConnectingAccount}
                >
                  {isConnectingAccount ? 'Connecting...' : 'Connect Google Account'}
                </Button>
              </div>
            ) : (
              connectedAccounts.map((account) => (
                <div
                  key={account.id}
                  className="flex items-center justify-between rounded-lg border p-4"
                >
                  <div className="flex items-center gap-4">
                    <Mail className="h-5 w-5 text-muted-foreground" />
                    <div>
                      <p className="font-medium">Google Account</p>
                      <p className="text-sm text-muted-foreground">{account.emailAddress}</p>
                    </div>
                  </div>
                  <Button
                    variant="outline"
                    onClick={() => handleInitiateDisconnect(account.id, account.emailAddress)}
                    disabled={isLoading}
                  >
                    {isLoading ? 'Disconnecting...' : 'Disconnect'}
                  </Button>
                </div>
              ))
            )}
          </div>
        </div>
      </div>

      <Separator className="bg-eleva-neutral-200" />

      {/* Google Account Disconnect Confirmation Dialog */}
      <AlertDialog open={showDisconnectDialog} onOpenChange={setShowDisconnectDialog}>
        <AlertDialogContent>
          <AlertDialogHeader>
            <AlertDialogTitle>Disconnect Google Account?</AlertDialogTitle>
            <AlertDialogDescription asChild>
              <div className="space-y-3">
                <p>
                  You are about to disconnect your Google account{' '}
                  <span className="font-semibold">{accountToDisconnect?.email}</span>.
                </p>
                <div className="rounded-lg border border-yellow-200 bg-yellow-50 p-4">
                  <div className="flex items-start space-x-3">
                    <svg
                      className="mt-0.5 h-5 w-5 flex-shrink-0 text-yellow-600"
                      fill="currentColor"
                      viewBox="0 0 20 20"
                    >
                      <path
                        fillRule="evenodd"
                        d="M8.257 3.099c.765-1.36 2.722-1.36 3.486 0l5.58 9.92c.75 1.334-.213 2.98-1.742 2.98H4.42c-1.53 0-2.493-1.646-1.743-2.98l5.58-9.92zM11 13a1 1 0 11-2 0 1 1 0 012 0zm-1-8a1 1 0 00-1 1v3a1 1 0 002 0V6a1 1 0 00-1-1z"
                        clipRule="evenodd"
                      />
                    </svg>
                    <div>
                      <h4 className="text-sm font-semibold text-yellow-800">
                        This will affect your calendar availability
                      </h4>
                      <div className="mt-2 text-sm text-yellow-700">
                        <ul className="list-inside list-disc space-y-1">
                          <li>You won&apos;t be able to show available time slots for bookings</li>
                          <li>
                            Existing calendar meetings will remain but new ones cannot be created
                          </li>
                          <li>Your expert profile may become unavailable for appointments</li>
                        </ul>
                      </div>
                    </div>
                  </div>
                </div>
                <p className="text-sm text-muted-foreground">
                  You can reconnect your Google account at any time to restore calendar
                  functionality.
                </p>
              </div>
            </AlertDialogDescription>
          </AlertDialogHeader>
          <AlertDialogFooter>
            <AlertDialogCancel disabled={isLoading}>Cancel</AlertDialogCancel>
            <AlertDialogAction
              onClick={handleConfirmDisconnect}
              disabled={isLoading}
              className="bg-destructive text-destructive-foreground hover:bg-destructive/90"
            >
              {isLoading ? 'Disconnecting...' : 'Disconnect Account'}
            </AlertDialogAction>
          </AlertDialogFooter>
        </AlertDialogContent>
      </AlertDialog>

      {/* User ID section */}
      <div className="grid grid-cols-1 gap-x-10 gap-y-8 lg:grid-cols-3">
        <div className="space-y-1">
          <h3 className="font-regular font-serif text-xl tracking-tight text-eleva-primary">
            Your User ID
          </h3>
          <p className="text-sm leading-6 text-eleva-neutral-900/70">
            Your unique identifier for API access and support requests.
          </p>
        </div>

        <div className="lg:col-span-2">
          <div className="flex items-center gap-x-2 rounded-lg border border-eleva-neutral-200 bg-eleva-neutral-100/50 p-3">
            <code className="font-mono text-sm text-eleva-neutral-900">{user?.id}</code>
            <Button
              variant="ghost"
              size="sm"
              onClick={copyUserId}
              className="ml-auto text-eleva-neutral-900/60 hover:text-eleva-primary"
            >
              <Copy className="h-4 w-4" />
            </Button>
          </div>
        </div>
      </div>

      <Separator className="bg-eleva-neutral-200" />

      {/* Delete Account section */}
      <div className="grid grid-cols-1 gap-x-10 gap-y-8 lg:grid-cols-3">
        <div className="space-y-1">
          <h3 className="font-regular font-serif text-xl tracking-tight text-eleva-primary">
            Delete Account
          </h3>
          <p className="text-sm leading-6 text-eleva-neutral-900/70">
            Permanently delete your account and all associated data.
          </p>
        </div>

        <div className="lg:col-span-2">
          <fieldset className="rounded-lg border-2 border-destructive/20 p-4">
            <p className="mb-4 text-sm text-muted-foreground">
              Permanently delete your workspace, custom domain, and all associated links + their
              stats. This action cannot be undone - please proceed with caution.
            </p>
            <Dialog open={isDialogOpen} onOpenChange={setIsDialogOpen}>
              <DialogTrigger asChild>
                <Button variant="destructive">Delete Account</Button>
              </DialogTrigger>
              <DialogContent>
                <DialogHeader>
                  <DialogTitle className="text-destructive">Delete Account</DialogTitle>
                  <DialogDescription className="pt-4">
                    <div className="space-y-4">
                      <p className="font-semibold text-foreground">
                        Warning: This will permanently delete your account and all associated data:
                      </p>
                      <ul className="list-disc space-y-2 pl-4 text-sm">
                        <li>All your workspaces and settings</li>
                        <li>Custom domains configurations</li>
                        <li>All links and their analytics data</li>
                        <li>Profile information and preferences</li>
                      </ul>
                      <div className="space-y-4 pt-4">
                        <div>
                          <label htmlFor="delete-confirmation" className="text-sm font-medium">
                            To verify, type &quot;delete my account&quot; below:
                          </label>
                          <Input
                            id="delete-confirmation"
                            className="mt-2"
                            placeholder="delete my account"
                            onChange={(e) => {
                              const isValid = e.target.value === 'delete my account';
                              setCanDelete(isValid);
                            }}
                          />
                        </div>
                      </div>
                    </div>
                  </DialogDescription>
                </DialogHeader>
                <div className="mt-4 flex justify-end gap-3">
                  <Button
                    variant="outline"
                    onClick={() => setIsDialogOpen(false)}
                    disabled={isLoading}
                  >
                    Cancel
                  </Button>
                  <Button
                    variant="destructive"
                    onClick={handleDeleteAccount}
                    disabled={isLoading || !canDelete}
                  >
                    {isLoading ? 'Deleting...' : 'Permanently Delete Account'}
                  </Button>
                </div>
              </DialogContent>
            </Dialog>
          </fieldset>
        </div>
      </div>
    </div>
  );
}<|MERGE_RESOLUTION|>--- conflicted
+++ resolved
@@ -68,7 +68,6 @@
   return `${date.toLocaleDateString()} at ${timeString}`;
 };
 
-<<<<<<< HEAD
 // Expert role constants for type safety and maintainability
 const EXPERT_ROLES = ['community_expert', 'top_expert'] as const;
 type ExpertRole = (typeof EXPERT_ROLES)[number];
@@ -101,15 +100,12 @@
   const userRoles = getUserRoles(user);
   return userRoles.some((role): role is ExpertRole => EXPERT_ROLES.includes(role as ExpertRole));
 };
-=======
-
 
 /**
  * Renders the Security Settings page, allowing users to manage passwords, connected devices, Google account integrations, user ID, and account deletion.
  *
  * This component provides interfaces for changing or setting a password, viewing and managing active device sessions, connecting or disconnecting Google accounts, copying the user ID, and permanently deleting the account. It integrates with Clerk for authentication and session management, and displays real-time feedback for all actions.
  */
->>>>>>> 8978d300
 
 // Helper function to calculate days since password update
 const getDaysSincePasswordUpdate = (lastUpdated: string): string => {
